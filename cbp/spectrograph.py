"""
.. module:: spectrograph
    :platform: unix
    :synopsis: This module is for communicating with the spectrograph instrument.

.. codeauthor:: Michael Coughlin, Eric Coughlin
"""

import serial, sys, time, glob, struct, os
import numpy as np
import optparse
import cbp.shutter
import thorlabs

if 'TESTENVIRONMENT' in os.environ:
    import mock
    sys.modules['seabreeze'] = mock.Mock()
else:
    import seabreeze
    seabreeze.use('pyseabreeze')
    import seabreeze.spectrometers as sb


class Spectrograph:
    """
    This is the class for communicating with the spectrograph
    """
    def __init__(self):
        self.status = None
        self.spectrometer = self.create_connection()
        self.temperature = self.get_temperature()

    def create_connection(self):
        """
        This method creates a connection to the spectrograph

        :return:
        """
        devices = sb.list_devices()
        #print(devices)
        try:
            spec = sb.Spectrometer(devices[0])
            self.status = "connected"
            print("Spectrograph connected")
            spec.tec_set_enable(True)
            return spec
        except Exception as e:
            print(e)
            self.status = "not connected"

    def get_spectrograph(self, duration = 1000000, spectrumFile='test.dat'):
        """
        This method returns the wavelength and intensities measured during the duration.

        :param duration:
        :param spectrumFile:
        :return:
        """
        if self.status != "not connected":
            spec = self.spectrometer
            spec.integration_time_micros(duration)
            time.sleep(duration * 1e-6)
            wavelengths = spec.wavelengths()
            intensities = spec.intensities()

            idx1 = np.where(wavelengths >= 350.0)[0]
            idx2 = np.where(wavelengths <= 1100.0)[0]
            idx = np.intersect1d(idx1, idx2)
            wavelengths = wavelengths[idx]
            intensities = intensities[idx]
            #print("get_spectrograph done")

            # fid = open(spectrumFile, "w")
            # for wavelength, intensity in zip(wavelengths, intensities):
                # fid.write("%.5e %.5e\n" % (wavelength, intensity))
            # fid.close()

            return wavelengths, intensities
        else:
            pass

    def get_temperature(self):
        """
        This method returns the temperature of the spectrograph

        :return:
        """
        if self.status != "not connected":
            return self.spectrometer.tec_get_temperature_C()

    def set_temperature(self,temperature):
        """
        This method sets a temperature in c for the spectrograph

        :param temperature:
        :return:
        """
        if self.status != "not connected":
            self.spectrometer.tec_set_temperature_C(temperature)

    def enable_temperature_control(self):
        """
        This method enables the powered temperature control of the spectrograph

        :return:
        """
        if self.status != "not connected":
            self.spectrometer.tec_set_enable(True)

    def disable_temperature_control(self):
        """
        This method turns off the powered temperature control of the spectrograph

        :return:
        """
        if self.status != "not connected":
            self.spectrometer.tec_set_enable(False)

    def do_spectrograph(self, duration=10000000, spectrumFile='test.dat',doShutter=True, n_averages = 10, cbp_inst = None):
        """
        This method does the spectrograph reading.

        :param duration:
        :param spectrumFile:
        :return:
        """
        if self.status != "not connected":

            if doShutter:
                cbp_inst.flipper.run_flipper(1)
                #cbp_inst.shutter.run_shutter(-1)

                #thorlabs.thorlabs.main(val=1)
                #cbp.shutter.main(runtype="shutter", val=-1)
                #print "opened shutter"
            else:
                cbp_inst.flipper.run_flipper(2)
                #cbp_inst.shutter.run_shutter(1)
                #cbp.shutter.main(runtype="shutter", val=1)
                #print "closed shutter"

            cnt = 0
            for i in range(n_averages + 1):
                try:
                    wavelength, intensity = self.get_spectrograph(duration=duration,spectrumFile=spectrumFile)
                    if cnt == 0:
                        pass
                    elif cnt == 1:
                        intensity_list = intensity
                    else:
                        intensity_list = np.vstack((intensity_list,intensity))
                    cnt = cnt + 1 
                except:
                    continue

            intensities = np.mean(intensity_list,axis=0)
            wavelengths = wavelength

            #wavelengths, intensities = self.get_spectrograph(duration=duration, spectrumFile=spectrumFile)

            #cbp.shutter.main(runtype="shutter", val=1)
            cbp_inst.flipper.run_flipper(2)
            #cbp_inst.shutter.run_shutter(1)
            #thorlabs.thorlabs.main(val=2)

            return wavelengths, intensities
        else:
            pass

def parse_commandline():
    """
    Parse the options given on the command-line.
    """
    parser = optparse.OptionParser()

    parser.add_option("--doSpectrograph", action="store_true",default=False)
    parser.add_option("-d", "--duration", help="exposure length",default=1000000,type=int)
    parser.add_option("-f","--spectrumFile",default='/home/pi/CBP/spectra/test.dat')

    opts, args = parser.parse_args()

    return opts


def main(runtype = "spectrograph", duration = 1000000, spectrumFile='test.dat'):
    spectrograph = Spectrograph()

<<<<<<< HEAD
    spec = Spectrograph()
    wavelengths, intensities = spec.get_spectrograph(duration=duration, spectrumFile=spectrumFile)
=======
    wavelengths, intensities = spectrograph.get_spectrograph(duration=duration, spectrumFile=spectrumFile)
>>>>>>> 18d1184a

    return wavelengths, intensities

if __name__ == "__main__":

    # Parse command line
    opts = parse_commandline()

    if opts.doSpectrograph:
        wavelengths, intensities = main(runtype = "spectrograph", duration = opts.duration,
                                       spectrumFile = opts.spectrumFile)

        fid = open(opts.spectrumFile,'w')
        for wave,intensity in zip(wavelengths, intensities):
            fid.write('%.5f %.5e\n' % (wave,intensity))
        fid.close()<|MERGE_RESOLUTION|>--- conflicted
+++ resolved
@@ -185,12 +185,8 @@
 def main(runtype = "spectrograph", duration = 1000000, spectrumFile='test.dat'):
     spectrograph = Spectrograph()
 
-<<<<<<< HEAD
     spec = Spectrograph()
-    wavelengths, intensities = spec.get_spectrograph(duration=duration, spectrumFile=spectrumFile)
-=======
     wavelengths, intensities = spectrograph.get_spectrograph(duration=duration, spectrumFile=spectrumFile)
->>>>>>> 18d1184a
 
     return wavelengths, intensities
 
