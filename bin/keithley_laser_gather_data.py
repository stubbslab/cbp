import cbp.cbp_class as cbp_instrument


def main():

    outputDir = '/home/pi/CBP/keithley/'
<<<<<<< HEAD
    wavelength_min=500
    wavelength_max=800
=======
    wavelength_min = 450
    wavelength_max = 950
>>>>>>> fc58597d
    wavelength_steps = 5
    Naverages = 3
    duration = 5000000
    collimated_beam_projector = cbp_instrument.CBP(keithley=True,spectograph=True,laser=True)
    collimated_beam_projector.keithley_change_wavelength_loop(outputDir=outputDir,wavelength_min=wavelength_min, wavelength_max=wavelength_max,wavelength_steps=wavelength_steps,Naverages=Naverages, duration=duration)

main()<|MERGE_RESOLUTION|>--- conflicted
+++ resolved
@@ -4,13 +4,8 @@
 def main():
 
     outputDir = '/home/pi/CBP/keithley/'
-<<<<<<< HEAD
     wavelength_min=500
     wavelength_max=800
-=======
-    wavelength_min = 450
-    wavelength_max = 950
->>>>>>> fc58597d
     wavelength_steps = 5
     Naverages = 3
     duration = 5000000
